/*
 * Copyright Camunda Services GmbH and/or licensed to Camunda Services GmbH under
 * one or more contributor license agreements. See the NOTICE file distributed
 * with this work for additional information regarding copyright ownership.
 * Licensed under the Zeebe Community License 1.0. You may not use this file
 * except in compliance with the Zeebe Community License 1.0.
 */
package io.zeebe.engine.processor.workflow.incident;

import static io.zeebe.test.util.TestUtil.waitUntil;
import static io.zeebe.util.buffer.BufferUtil.wrapString;
import static org.mockito.ArgumentMatchers.any;
import static org.mockito.ArgumentMatchers.anyBoolean;
import static org.mockito.ArgumentMatchers.anyInt;
import static org.mockito.ArgumentMatchers.anyLong;
import static org.mockito.Mockito.mock;
import static org.mockito.Mockito.when;

import io.zeebe.engine.processor.workflow.BpmnStepProcessor;
import io.zeebe.engine.processor.workflow.CatchEventBehavior;
import io.zeebe.engine.processor.workflow.WorkflowEventProcessors;
import io.zeebe.engine.processor.workflow.job.JobEventProcessors;
import io.zeebe.engine.processor.workflow.message.command.SubscriptionCommandSender;
import io.zeebe.engine.processor.workflow.timer.DueDateTimerChecker;
import io.zeebe.engine.state.ZeebeState;
import io.zeebe.engine.state.deployment.WorkflowState;
import io.zeebe.engine.util.StreamProcessorRule;
import io.zeebe.model.bpmn.Bpmn;
import io.zeebe.model.bpmn.BpmnModelInstance;
import io.zeebe.model.bpmn.instance.Process;
import io.zeebe.protocol.impl.record.value.deployment.DeploymentRecord;
import io.zeebe.protocol.impl.record.value.workflowinstance.WorkflowInstanceCreationRecord;
import io.zeebe.protocol.impl.record.value.workflowinstance.WorkflowInstanceRecord;
import io.zeebe.protocol.record.Record;
import io.zeebe.protocol.record.intent.Intent;
import io.zeebe.protocol.record.intent.WorkflowInstanceCreationIntent;
import io.zeebe.protocol.record.intent.WorkflowInstanceIntent;
import io.zeebe.protocol.record.value.deployment.ResourceType;
import io.zeebe.util.buffer.BufferUtil;
import java.io.ByteArrayOutputStream;
import org.agrona.DirectBuffer;
import org.agrona.concurrent.UnsafeBuffer;
import org.junit.Rule;
import org.junit.rules.ExternalResource;
import org.junit.rules.TemporaryFolder;

public final class IncidentStreamProcessorRule extends ExternalResource {

  @Rule public TemporaryFolder folder = new TemporaryFolder();
  private final StreamProcessorRule environmentRule;
  private SubscriptionCommandSender mockSubscriptionCommandSender;
  private DueDateTimerChecker mockTimerEventScheduler;

  private WorkflowState workflowState;
  private ZeebeState zeebeState;

  public IncidentStreamProcessorRule(final StreamProcessorRule streamProcessorRule) {
    environmentRule = streamProcessorRule;
  }

  @Override
  protected void before() {
    mockSubscriptionCommandSender = mock(SubscriptionCommandSender.class);
    mockTimerEventScheduler = mock(DueDateTimerChecker.class);

    when(mockSubscriptionCommandSender.openMessageSubscription(
            anyInt(), anyLong(), anyLong(), any(), any(), any(), anyBoolean()))
        .thenReturn(true);
    when(mockSubscriptionCommandSender.correlateMessageSubscription(
            anyInt(), anyLong(), anyLong(), any(), any()))
        .thenReturn(true);
    when(mockSubscriptionCommandSender.closeMessageSubscription(
            anyInt(), anyLong(), anyLong(), any(DirectBuffer.class)))
        .thenReturn(true);

    environmentRule.startTypedStreamProcessor(
        (typedRecordProcessors, processingContext) -> {
<<<<<<< HEAD
          zeebeState = processingContext.getZeebeState();
=======
          this.zeebeState = processingContext.getZeebeState();
>>>>>>> b1aff59b
          workflowState = zeebeState.getWorkflowState();
          final BpmnStepProcessor stepProcessor =
              WorkflowEventProcessors.addWorkflowProcessors(
                  zeebeState,
                  typedRecordProcessors,
                  mockSubscriptionCommandSender,
                  new CatchEventBehavior(zeebeState, mockSubscriptionCommandSender, 1),
                  mockTimerEventScheduler);

          final var jobErrorThrownProcessor =
              JobEventProcessors.addJobProcessors(
                  typedRecordProcessors, zeebeState, type -> {}, Integer.MAX_VALUE);

          IncidentEventProcessors.addProcessors(
              typedRecordProcessors, zeebeState, stepProcessor, jobErrorThrownProcessor);

          return typedRecordProcessors;
        });
  }

  public ZeebeState getZeebeState() {
    return zeebeState;
  }

  public void deploy(final BpmnModelInstance modelInstance) {
    final ByteArrayOutputStream outStream = new ByteArrayOutputStream();
    Bpmn.writeModelToStream(outStream, modelInstance);
    final DirectBuffer xmlBuffer = new UnsafeBuffer(outStream.toByteArray());

    final DeploymentRecord record = new DeploymentRecord();
    final DirectBuffer resourceName = wrapString("resourceName");

    final Process process = modelInstance.getModelElementsByType(Process.class).iterator().next();

    record
        .resources()
        .add()
        .setResource(xmlBuffer)
        .setResourceName(resourceName)
        .setResourceType(ResourceType.BPMN_XML);

    record
        .workflows()
        .add()
        .setKey(1)
        .setResourceName(resourceName)
        .setBpmnProcessId(BufferUtil.wrapString(process.getId()))
        .setVersion(1);

    workflowState.putDeployment(1, record);
  }

  public Record<WorkflowInstanceRecord> createWorkflowInstance(final String processId) {
    return createWorkflowInstance(processId, wrapString(""));
  }

  public Record<WorkflowInstanceRecord> createWorkflowInstance(
      final String processId, final DirectBuffer variables) {
    environmentRule.writeCommand(
        WorkflowInstanceCreationIntent.CREATE,
        workflowInstanceCreationRecord(BufferUtil.wrapString(processId), variables));
    final Record<WorkflowInstanceRecord> createdEvent =
        awaitAndGetFirstRecordInState(WorkflowInstanceIntent.ELEMENT_ACTIVATING);
    return createdEvent;
  }

  private static WorkflowInstanceCreationRecord workflowInstanceCreationRecord(
      final DirectBuffer processId, final DirectBuffer variables) {
    final WorkflowInstanceCreationRecord record = new WorkflowInstanceCreationRecord();

    record.setWorkflowKey(1);
    record.setBpmnProcessId(processId);
    record.setVariables(variables);

    return record;
  }

  private void awaitFirstRecordInState(final Intent state) {
    waitUntil(() -> environmentRule.events().withIntent(state).findFirst().isPresent());
  }

  private Record<WorkflowInstanceRecord> awaitAndGetFirstRecordInState(
      final WorkflowInstanceIntent state) {
    awaitFirstRecordInState(state);
    return environmentRule
        .events()
        .onlyWorkflowInstanceRecords()
        .withIntent(state)
        .findFirst()
        .get();
  }

  public void awaitIncidentInState(final Intent state) {
    waitUntil(
        () ->
            environmentRule
                .events()
                .onlyIncidentRecords()
                .onlyEvents()
                .withIntent(state)
                .findFirst()
                .isPresent());
  }

  public void awaitIncidentRejection(final Intent state) {
    waitUntil(
        () ->
            environmentRule
                .events()
                .onlyIncidentRecords()
                .onlyRejections()
                .withIntent(state)
                .findFirst()
                .isPresent());
  }
}<|MERGE_RESOLUTION|>--- conflicted
+++ resolved
@@ -75,11 +75,7 @@
 
     environmentRule.startTypedStreamProcessor(
         (typedRecordProcessors, processingContext) -> {
-<<<<<<< HEAD
-          zeebeState = processingContext.getZeebeState();
-=======
           this.zeebeState = processingContext.getZeebeState();
->>>>>>> b1aff59b
           workflowState = zeebeState.getWorkflowState();
           final BpmnStepProcessor stepProcessor =
               WorkflowEventProcessors.addWorkflowProcessors(
