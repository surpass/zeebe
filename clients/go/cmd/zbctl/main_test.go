// Copyright © 2018 Camunda Services GmbH (info@camunda.com)
//
// Licensed under the Apache License, Version 2.0 (the "License");
// you may not use this file except in compliance with the License.
// You may obtain a copy of the License at
//
//     http://www.apache.org/licenses/LICENSE-2.0
//
// Unless required by applicable law or agreed to in writing, software
// distributed under the License is distributed on an "AS IS" BASIS,
// WITHOUT WARRANTIES OR CONDITIONS OF ANY KIND, either express or implied.
// See the License for the specific language governing permissions and
// limitations under the License.

package main

import (
	"context"
	"fmt"
	"io/ioutil"
	"os"
	"os/exec"
	"regexp"
	"runtime"
	"strings"
	"testing"
	"time"

	"github.com/google/go-cmp/cmp"
	"github.com/stretchr/testify/suite"
<<<<<<< HEAD
	"github.com/zeebe-io/zeebe/clients/go/internal/containerSuite"
=======
	"github.com/zeebe-io/zeebe/clients/go/internal/containersuite"
>>>>>>> 2d45a9ae
	"github.com/zeebe-io/zeebe/clients/go/pkg/zbc"
)

var zbctl string

const (
	// NOTE: taken from https://semver.org/#is-there-a-suggested-regular-expression-regex-to-check-a-semver-string
	semVer = `(0|[1-9]\d*)\.(0|[1-9]\d*)\.(0|[1-9]\d*)(?:-((?:0|[1-9]\d*|\d*[a-zA-Z-][0-9a-zA-Z-]*)(?:\.(?:0|[1-9]\d*` +
		`|\d*[a-zA-Z-][0-9a-zA-Z-]*))*))?(?:\+([0-9a-zA-Z-]+(?:\.[0-9a-zA-Z-]+)*))?`
)

type integrationTestSuite struct {
	*containersuite.ContainerSuite
}

var tests = []struct {
	name       string
	setupCmds  []string
	envVars    []string
	cmd        string
	goldenFile string
}{
	{
		name:       "print help",
		cmd:        "help",
		envVars:    []string{"HOME=/tmp"},
		goldenFile: "testdata/help.golden",
	},
	{
		name:       "print version",
		cmd:        "version",
		envVars:    []string{"HOME=/tmp"},
		goldenFile: "testdata/version.golden",
	},
	{
		name:       "missing insecure flag",
		cmd:        "status",
		envVars:    []string{"HOME=/tmp"},
		goldenFile: "testdata/without_insecure.golden",
	},
	{
		name: "using insecure env var",
		cmd:  "status",
		// we need to set the path so it evaluates $HOME before we overwrite it
		envVars:    []string{fmt.Sprintf("%s=true", zbc.InsecureEnvVar), fmt.Sprintf("PATH=%s", os.Getenv("PATH"))},
		goldenFile: "testdata/topology.golden",
	},
	{
		name:       "deploy workflow",
		cmd:        "--insecure deploy testdata/model.bpmn",
		goldenFile: "testdata/deploy.golden",
	},
	{
		name:       "create instance",
		setupCmds:  []string{"--insecure deploy testdata/model.bpmn"},
		cmd:        "--insecure create instance process",
		goldenFile: "testdata/create_instance.golden",
	},
	{
		name:       "create worker",
		setupCmds:  []string{"--insecure deploy testdata/job_model.bpmn", "--insecure create instance jobProcess"},
		cmd:        "create --insecure worker jobType --handler echo",
		goldenFile: "testdata/create_worker.golden",
	},
	{
		name:       "activate job",
		setupCmds:  []string{"--insecure deploy testdata/job_model.bpmn", "--insecure create instance jobProcess"},
		cmd:        "--insecure activate jobs jobType",
		goldenFile: "testdata/activate_job.golden",
	},
}

func TestZbctlWithInsecureGateway(t *testing.T) {
	output, err := buildZbctl()
	if err != nil {
		fmt.Println(string(output))
		t.Fatal(fmt.Errorf("couldn't build zbctl: %w", err))
	}

	suite.Run(t,
		&integrationTestSuite{
			ContainerSuite: &containersuite.ContainerSuite{
				WaitTime:       time.Second,
				ContainerImage: "camunda/zeebe:current-test",
			},
		})
}

func (s *integrationTestSuite) TestCommonCommands() {
	for _, test := range tests {
		s.T().Run(test.name, func(t *testing.T) {
			for _, cmd := range test.setupCmds {
				if _, err := s.runCommand(cmd); err != nil {
					t.Fatal(fmt.Errorf("failed while executing set up command '%s': %w", cmd, err))
				}
			}

			cmdOut, _ := s.runCommand(test.cmd, test.envVars...)
			goldenOut, err := ioutil.ReadFile(test.goldenFile)
			if err != nil {
				t.Fatal(err)
			}
			want := strings.Split(string(goldenOut), "\n")
			got := strings.Split(string(cmdOut), "\n")

			if diff := cmp.Diff(want, got, cmp.Comparer(composeComparer(cmpIgnoreNums, cmpIgnoreVersion))); diff != "" {
				t.Fatalf("%s: diff (-want +got):\n%s", test.name, diff)
			}
		})
	}
}

func composeComparer(cmpFuncs ...func(x, y string) bool) func(x, y string) bool {
	return func(x, y string) bool {
		for _, cmpFunc := range cmpFuncs {
			if cmpFunc(x, y) {
				return true
			}
		}

		return false
	}
}

func cmpIgnoreVersion(x, y string) bool {
	versionRegex := regexp.MustCompile(semVer)
	newX := versionRegex.ReplaceAllString(x, "")
	newY := versionRegex.ReplaceAllString(y, "")

	return newX == newY
}

func cmpIgnoreNums(x, y string) bool {
	numbersRegex := regexp.MustCompile(`\d`)
	newX := numbersRegex.ReplaceAllString(x, "")
	newY := numbersRegex.ReplaceAllString(y, "")

	return newX == newY
}

// runCommand runs the zbctl command and returns the combined output from stdout and stderr
func (s *integrationTestSuite) runCommand(command string, envVars ...string) ([]byte, error) {
	ctx, cancel := context.WithTimeout(context.Background(), 2*time.Second)
	defer cancel()

	args := append(strings.Fields(command), "--address", s.GatewayAddress)
	cmd := exec.CommandContext(ctx, fmt.Sprintf("./dist/%s", zbctl), args...)

	cmd.Env = append(cmd.Env, envVars...)
	return cmd.CombinedOutput()
}

func buildZbctl() ([]byte, error) {
	if runtime.GOOS == "linux" {
		zbctl = "zbctl"
	} else {
		return nil, fmt.Errorf("can't run zbctl tests on unsupported OS '%s'", runtime.GOOS)
	}

	ctx, cancel := context.WithTimeout(context.Background(), 30*time.Second)
	defer cancel()

<<<<<<< HEAD
	if !alreadyBuilt {
		cmd := exec.CommandContext(ctx, "./build.sh", runtime.GOOS)
		cmd.Env = append(cmd.Env, "HOME=/tmp", "RELEASE_VERSION=release-test", "RELEASE_HASH=1234567890")
		return cmd.Run()
	}

	return nil
=======
	cmd := exec.CommandContext(ctx, "./build.sh", runtime.GOOS)
	cmd.Env = append(os.Environ(), "RELEASE_VERSION=release-test", "RELEASE_HASH=1234567890")
	return cmd.CombinedOutput()
>>>>>>> 2d45a9ae
}<|MERGE_RESOLUTION|>--- conflicted
+++ resolved
@@ -1,4 +1,4 @@
-// Copyright © 2018 Camunda Services GmbH (info@camunda.com)
+\// Copyright © 2018 Camunda Services GmbH (info@camunda.com)
 //
 // Licensed under the Apache License, Version 2.0 (the "License");
 // you may not use this file except in compliance with the License.
@@ -28,11 +28,7 @@
 
 	"github.com/google/go-cmp/cmp"
 	"github.com/stretchr/testify/suite"
-<<<<<<< HEAD
-	"github.com/zeebe-io/zeebe/clients/go/internal/containerSuite"
-=======
 	"github.com/zeebe-io/zeebe/clients/go/internal/containersuite"
->>>>>>> 2d45a9ae
 	"github.com/zeebe-io/zeebe/clients/go/pkg/zbc"
 )
 
@@ -195,17 +191,7 @@
 	ctx, cancel := context.WithTimeout(context.Background(), 30*time.Second)
 	defer cancel()
 
-<<<<<<< HEAD
-	if !alreadyBuilt {
-		cmd := exec.CommandContext(ctx, "./build.sh", runtime.GOOS)
-		cmd.Env = append(cmd.Env, "HOME=/tmp", "RELEASE_VERSION=release-test", "RELEASE_HASH=1234567890")
-		return cmd.Run()
-	}
-
-	return nil
-=======
 	cmd := exec.CommandContext(ctx, "./build.sh", runtime.GOOS)
 	cmd.Env = append(os.Environ(), "RELEASE_VERSION=release-test", "RELEASE_HASH=1234567890")
 	return cmd.CombinedOutput()
->>>>>>> 2d45a9ae
 }